<?xml version="1.0" encoding="UTF-8"?>
<project xmlns="http://maven.apache.org/POM/4.0.0" xmlns:xsi="http://www.w3.org/2001/XMLSchema-instance" xsi:schemaLocation="http://maven.apache.org/POM/4.0.0 http://maven.apache.org/xsd/maven-4.0.0.xsd">
    <modelVersion>4.0.0</modelVersion>
    <groupId>org.zalando</groupId>
    <artifactId>logbook-parent</artifactId>
    <version>2.0.0-SNAPSHOT</version>
    <packaging>pom</packaging>
    <name>Logbook</name>
    <description>HTTP request and response logging</description>
    <url>https://github.com/zalando/logbook</url>
    <inceptionYear>2015</inceptionYear>
    <organization>
        <name>Zalando SE</name>
    </organization>
    <licenses>
        <license>
            <name>MIT License</name>
            <url>https://opensource.org/licenses/MIT</url>
            <distribution>repo</distribution>
        </license>
    </licenses>
    <developers>
        <developer>
            <name>Lukas Niemeier</name>
            <email>lukas.niemeier@zalando.de</email>
            <organization>Zalando SE</organization>
            <organizationUrl>https://tech.zalando.com/</organizationUrl>
        </developer>
        <developer>
            <name>Willi Schönborn</name>
            <email>willi.schoenborn@zalando.de</email>
            <organization>Zalando SE</organization>
            <organizationUrl>https://tech.zalando.com/</organizationUrl>
        </developer>
    </developers>
    <modules>
        <module>logbook-api</module>
        <module>logbook-bom</module>
        <module>logbook-common</module>
        <module>logbook-core</module>
        <module>logbook-httpclient</module>
        <module>logbook-jaxrs</module>
        <module>logbook-json</module>
        <module>logbook-okhttp</module>
        <module>logbook-okhttp2</module>
        <module>logbook-logstash</module>
        <module>logbook-servlet</module>
        <module>logbook-spring-boot-autoconfigure</module>
        <module>logbook-spring-boot-starter</module>
        <module>logbook-test</module>
    </modules>
    <scm>
        <url>https://github.com/zalando/logbook</url>
        <connection>scm:git:git@github.com:zalando//logbook.git</connection>
        <developerConnection>scm:git:git@github.com:zalando//logbook.git</developerConnection>
    </scm>
    <distributionManagement>
        <snapshotRepository>
            <id>ossrh</id>
            <url>https://oss.sonatype.org/content/repositories/snapshots</url>
        </snapshotRepository>
        <repository>
            <id>ossrh</id>
            <url>https://oss.sonatype.org/service/local/staging/deploy/maven2/</url>
        </repository>
    </distributionManagement>
    <properties>
        <project.build.sourceEncoding>UTF-8</project.build.sourceEncoding>
        <project.reporting.outputEncoding>UTF-8</project.reporting.outputEncoding>
        <java.version>1.8</java.version>
        <maven.compiler.source>${java.version}</maven.compiler.source>
        <maven.compiler.target>${java.version}</maven.compiler.target>
        <slf4j.version>1.7.26</slf4j.version>
        <jackson.version>2.9.9</jackson.version>
        <spring.version>5.1.7.RELEASE</spring.version>
        <spring-boot.version>2.1.5.RELEASE</spring-boot.version>
        <spring-security.version>5.1.5.RELEASE</spring-security.version>
        <junit-platform.version>1.4.2</junit-platform.version>
        <junit-jupiter.version>5.4.2</junit-jupiter.version>
        <jmh.version>1.21</jmh.version>
    </properties>
    <dependencyManagement>
        <dependencies>
            <!-- logbook -->
            <dependency>
                <groupId>org.zalando</groupId>
                <artifactId>logbook-api</artifactId>
                <version>${project.version}</version>
            </dependency>
            <dependency>
                <groupId>org.zalando</groupId>
                <artifactId>logbook-core</artifactId>
                <version>${project.version}</version>
            </dependency>
            <dependency>
                <groupId>org.zalando</groupId>
                <artifactId>logbook-httpclient</artifactId>
                <version>${project.version}</version>
            </dependency>
            <dependency>
                <groupId>org.zalando</groupId>
                <artifactId>logbook-jaxrs</artifactId>
                <version>${project.version}</version>
            </dependency>
            <dependency>
                <groupId>org.zalando</groupId>
                <artifactId>logbook-json</artifactId>
                <version>${project.version}</version>
            </dependency>
            <dependency>
                <groupId>org.zalando</groupId>
                <artifactId>logbook-okhttp</artifactId>
                <version>${project.version}</version>
            </dependency>
            <dependency>
                <groupId>org.zalando</groupId>
                <artifactId>logbook-okhttp2</artifactId>
                <version>${project.version}</version>
            </dependency>
            <dependency>
                <groupId>org.zalando</groupId>
                <artifactId>logbook-common</artifactId>
                <version>${project.version}</version>
            </dependency>
            <dependency>
                <groupId>org.zalando</groupId>
                <artifactId>logbook-logstash</artifactId>
                <version>${project.version}</version>
            </dependency>
            <dependency>
                <groupId>org.zalando</groupId>
                <artifactId>logbook-servlet</artifactId>
                <version>${project.version}</version>
            </dependency>
            <dependency>
                <groupId>org.zalando</groupId>
                <artifactId>logbook-spring-boot-autoconfigure</artifactId>
                <version>${project.version}</version>
            </dependency>
            <dependency>
                <groupId>org.zalando</groupId>
                <artifactId>logbook-spring-boot-starter</artifactId>
                <version>${project.version}</version>
            </dependency>
            <dependency>
                <groupId>org.zalando</groupId>
                <artifactId>logbook-test</artifactId>
                <version>${project.version}</version>
                <scope>test</scope>
            </dependency>
            <!-- jackson -->
            <dependency>
                <groupId>com.fasterxml.jackson.core</groupId>
                <artifactId>jackson-databind</artifactId>
                <version>${jackson.version}</version>
            </dependency>
            <dependency>
                <groupId>com.fasterxml.jackson.core</groupId>
                <artifactId>jackson-annotations</artifactId>
                <version>${jackson.version}</version>
            </dependency>
            <!-- common -->
            <dependency>
                <groupId>org.apiguardian</groupId>
                <artifactId>apiguardian-api</artifactId>
                <version>1.0.0</version>
            </dependency>
            <dependency>
                <groupId>com.google.code.findbugs</groupId>
                <artifactId>jsr305</artifactId>
                <version>3.0.2</version>
                <scope>provided</scope>
            </dependency>
            <dependency>
                <groupId>com.google.gag</groupId>
                <artifactId>gag</artifactId>
                <version>1.0.1</version>
                <scope>provided</scope>
            </dependency>
            <dependency>
                <groupId>org.projectlombok</groupId>
                <artifactId>lombok</artifactId>
                <version>1.18.8</version>
                <scope>provided</scope>
            </dependency>
            <dependency>
                <groupId>org.zalando</groupId>
                <artifactId>faux-pas</artifactId>
                <version>0.8.0</version>
            </dependency>
            <dependency>
                <groupId>net.logstash.logback</groupId>
                <artifactId>logstash-logback-encoder</artifactId>
                <version>6.0</version>
            </dependency>            
            <!-- logging -->
            <dependency>
                <groupId>org.slf4j</groupId>
                <artifactId>slf4j-api</artifactId>
                <version>${slf4j.version}</version>
            </dependency>
            <dependency>
                <groupId>org.slf4j</groupId>
                <artifactId>jcl-over-slf4j</artifactId>
                <version>${slf4j.version}</version>
                <scope>test</scope>
            </dependency>
            <dependency>
                <groupId>org.slf4j</groupId>
                <artifactId>slf4j-nop</artifactId>
                <version>${slf4j.version}</version>
                <scope>test</scope>
            </dependency>
            <dependency>
                <groupId>org.slf4j</groupId>
                <artifactId>slf4j-simple</artifactId>
                <version>${slf4j.version}</version>
                <scope>test</scope>
            </dependency>
            <!-- javax -->
            <dependency>
                <groupId>javax.servlet</groupId>
                <artifactId>javax.servlet-api</artifactId>
                <version>4.0.1</version>
                <scope>provided</scope>
            </dependency>
            <!-- spring -->
            <dependency>
                <groupId>org.springframework</groupId>
                <artifactId>spring-framework-bom</artifactId>
                <version>${spring.version}</version>
                <type>pom</type>
                <scope>import</scope>
            </dependency>
            <dependency>
                <groupId>org.springframework</groupId>
                <artifactId>spring-webmvc</artifactId>
                <version>${spring.version}</version>
                <scope>test</scope>
                <exclusions>
                    <exclusion>
                        <groupId>commons-logging</groupId>
                        <artifactId>commons-logging</artifactId>
                    </exclusion>
                </exclusions>
            </dependency>
            <!-- spring boot -->
            <dependency>
                <groupId>org.springframework.boot</groupId>
                <artifactId>spring-boot-dependencies</artifactId>
                <version>${spring-boot.version}</version>
                <type>pom</type>
                <scope>import</scope>
            </dependency>
            <!-- spring security -->
            <dependency>
                <groupId>org.springframework.security</groupId>
                <artifactId>spring-security-bom</artifactId>
                <version>${spring-security.version}</version>
                <type>pom</type>
                <scope>import</scope>
            </dependency>
            <!-- testing: common -->
            <dependency>
                <groupId>org.junit.platform</groupId>
                <artifactId>junit-platform-engine</artifactId>
                <version>${junit-platform.version}</version>
                <scope>test</scope>
            </dependency>
            <dependency>
                <groupId>org.junit.platform</groupId>
                <artifactId>junit-platform-commons</artifactId>
                <version>${junit-platform.version}</version>
                <scope>test</scope>
            </dependency>
            <dependency>
                <groupId>org.junit.jupiter</groupId>
                <artifactId>junit-jupiter-api</artifactId>
                <version>${junit-jupiter.version}</version>
                <scope>test</scope>
            </dependency>
            <dependency>
                <groupId>org.junit.jupiter</groupId>
                <artifactId>junit-jupiter-engine</artifactId>
                <version>${junit-jupiter.version}</version>
                <scope>test</scope>
            </dependency>
            <dependency>
                <groupId>org.junit.jupiter</groupId>
                <artifactId>junit-jupiter-params</artifactId>
                <version>${junit-jupiter.version}</version>
                <scope>test</scope>
            </dependency>
            <dependency>
                <groupId>org.hamcrest</groupId>
                <artifactId>hamcrest</artifactId>
                <version>2.1</version>
                <scope>test</scope>
            </dependency>
            <dependency>
                <groupId>org.hobsoft.hamcrest</groupId>
                <artifactId>hamcrest-compose</artifactId>
                <version>0.4.0</version>
                <scope>test</scope>
                <exclusions>
                    <exclusion>
                        <groupId>org.hamcrest</groupId>
                        <artifactId>hamcrest-core</artifactId>
                    </exclusion>
                </exclusions>
            </dependency>
            <dependency>
                <groupId>org.mockito</groupId>
                <artifactId>mockito-core</artifactId>
                <version>2.28.2</version>
                <scope>test</scope>
            </dependency>
            <dependency>
                <groupId>org.mockito</groupId>
                <artifactId>mockito-junit-jupiter</artifactId>
                <version>2.28.2</version>
                <scope>test</scope>
            </dependency>
            <!-- testing: spring -->
            <dependency>
                <groupId>org.springframework</groupId>
                <artifactId>spring-test</artifactId>
                <version>${spring.version}</version>
                <scope>test</scope>
            </dependency>
            <dependency>
                <groupId>com.jayway.jsonpath</groupId>
                <artifactId>json-path-assert</artifactId>
                <version>2.4.0</version>
                <scope>test</scope>
                <exclusions>
                    <exclusion>
                        <groupId>org.hamcrest</groupId>
                        <artifactId>hamcrest-core</artifactId>
                    </exclusion>
                    <exclusion>
                        <groupId>org.hamcrest</groupId>
                        <artifactId>hamcrest-library</artifactId>
                    </exclusion>
                </exclusions>
            </dependency>
            <dependency>
                <groupId>com.github.rest-driver</groupId>
                <artifactId>rest-client-driver</artifactId>
                <version>2.0.0</version>
                <scope>test</scope>
                <exclusions>
                    <exclusion>
                        <groupId>org.hamcrest</groupId>
                        <artifactId>hamcrest-core</artifactId>
                    </exclusion>
                    <exclusion>
                        <groupId>org.hamcrest</groupId>
                        <artifactId>hamcrest-library</artifactId>
                    </exclusion>
                </exclusions>
            </dependency>
            <dependency>
                <groupId>org.openjdk.jmh</groupId>
                <artifactId>jmh-core</artifactId>
                <version>${jmh.version}</version>
            </dependency>
            <dependency>
                <groupId>org.openjdk.jmh</groupId>
                <artifactId>jmh-generator-annprocess</artifactId>
                <version>${jmh.version}</version>
            </dependency>
        </dependencies>
    </dependencyManagement>
    <dependencies>
        <!-- common -->
        <dependency>
            <groupId>org.apiguardian</groupId>
            <artifactId>apiguardian-api</artifactId>
        </dependency>
        <dependency>
            <groupId>com.google.code.findbugs</groupId>
            <artifactId>jsr305</artifactId>
        </dependency>
        <dependency>
            <groupId>com.google.gag</groupId>
            <artifactId>gag</artifactId>
        </dependency>
        <dependency>
            <groupId>org.projectlombok</groupId>
            <artifactId>lombok</artifactId>
        </dependency>
        <dependency>
            <groupId>org.zalando</groupId>
            <artifactId>faux-pas</artifactId>
        </dependency>
        <!-- logging -->
        <dependency>
            <groupId>org.slf4j</groupId>
            <artifactId>slf4j-api</artifactId>
        </dependency>
        <dependency>
            <groupId>org.slf4j</groupId>
            <artifactId>jcl-over-slf4j</artifactId>
        </dependency>
        <!-- testing -->
        <dependency>
            <groupId>org.junit.jupiter</groupId>
            <artifactId>junit-jupiter-api</artifactId>
        </dependency>
        <dependency>
            <groupId>org.junit.jupiter</groupId>
            <artifactId>junit-jupiter-engine</artifactId>
        </dependency>
        <dependency>
            <groupId>org.junit.jupiter</groupId>
            <artifactId>junit-jupiter-params</artifactId>
        </dependency>
        <dependency>
            <groupId>org.hamcrest</groupId>
            <artifactId>hamcrest</artifactId>
        </dependency>
        <dependency>
            <groupId>org.hobsoft.hamcrest</groupId>
            <artifactId>hamcrest-compose</artifactId>
        </dependency>
        <dependency>
            <groupId>org.mockito</groupId>
            <artifactId>mockito-core</artifactId>
        </dependency>
        <dependency>
            <groupId>org.mockito</groupId>
            <artifactId>mockito-junit-jupiter</artifactId>
        </dependency>
    </dependencies>
    <build>
        <pluginManagement>
            <plugins>
                <plugin>
                    <groupId>org.basepom.maven</groupId>
                    <artifactId>duplicate-finder-maven-plugin</artifactId>
                    <version>1.3.0</version>
                    <executions>
                        <execution>
                            <phase>validate</phase>
                            <goals>
                                <goal>check</goal>
                            </goals>
                            <configuration>
                                <failBuildInCaseOfDifferentContentConflict>true</failBuildInCaseOfDifferentContentConflict>
                                <failBuildInCaseOfEqualContentConflict>false</failBuildInCaseOfEqualContentConflict>
                                <ignoredClassPatterns>
                                    <ignoredClassPattern>.*\.module-info</ignoredClassPattern>
                                </ignoredClassPatterns>
                                <ignoredResourcePatterns>
                                    <ignoredResourcePattern>.*</ignoredResourcePattern>
                                </ignoredResourcePatterns>
                            </configuration>
                        </execution>
                    </executions>
                </plugin>
                <plugin>
                    <groupId>org.apache.maven.plugins</groupId>
                    <artifactId>maven-resources-plugin</artifactId>
                    <version>3.1.0</version>
                </plugin>
                <plugin>
                    <groupId>org.apache.maven.plugins</groupId>
                    <artifactId>maven-compiler-plugin</artifactId>
                    <version>3.8.1</version>
                    <configuration>
                        <compilerArgs>
                            <compilerArg>-Xlint:unchecked,deprecation</compilerArg>
                            <compilerArg>-Werror</compilerArg>
                            <compilerArg>-parameters</compilerArg>
                        </compilerArgs>
                    </configuration>
                </plugin>
                <plugin>
                    <groupId>org.apache.maven.plugins</groupId>
                    <artifactId>maven-surefire-plugin</artifactId>
                    <version>2.22.2</version>
                    <configuration>
                        <parallel>classesAndMethods</parallel>
                        <threadCount>1</threadCount>
                        <perCoreThreadCount>true</perCoreThreadCount>
                        <failIfNoTests>true</failIfNoTests>
                        <useFile>false</useFile>
                    </configuration>
                </plugin>
                <plugin>
                    <groupId>org.jacoco</groupId>
                    <artifactId>jacoco-maven-plugin</artifactId>
                    <version>0.8.4</version>
                    <executions>
                        <execution>
                            <id>prepare-agent</id>
                            <goals>
                                <goal>prepare-agent</goal>
                            </goals>
                        </execution>
                        <execution>
                            <id>report</id>
                            <goals>
                                <goal>report</goal>
                            </goals>
                        </execution>
                        <execution>
                            <id>check</id>
                            <goals>
                                <goal>check</goal>
                            </goals>
                            <configuration>
                                <rules>
                                    <rule>
                                        <element>CLASS</element>
                                        <limits>
                                            <limit>
                                                <counter>LINE</counter>
                                                <value>COVEREDRATIO</value>
                                                <minimum>1.0</minimum>
                                            </limit>
                                            <limit>
                                                <counter>BRANCH</counter>
                                                <value>COVEREDRATIO</value>
                                                <minimum>1.0</minimum>
                                            </limit>
                                        </limits>
                                    </rule>
                                </rules>
                            </configuration>
                        </execution>
                    </executions>
                </plugin>
                <plugin>
                    <groupId>org.eluder.coveralls</groupId>
                    <artifactId>coveralls-maven-plugin</artifactId>
                    <version>4.3.0</version>
                </plugin>
                <plugin>
                    <groupId>org.codehaus.mojo</groupId>
                    <artifactId>versions-maven-plugin</artifactId>
                    <version>2.7</version>
                    <configuration>
                        <generateBackupPoms>false</generateBackupPoms>
                    </configuration>
                </plugin>
                <plugin>
                    <groupId>org.owasp</groupId>
                    <artifactId>dependency-check-maven</artifactId>
                    <version>4.0.2</version>
                    <executions>
                        <execution>
                            <goals>
                                <goal>check</goal>
                            </goals>
                        </execution>
                    </executions>
                    <configuration>
                        <failBuildOnAnyVulnerability>true</failBuildOnAnyVulnerability>
                        <assemblyAnalyzerEnabled>false</assemblyAnalyzerEnabled>
                        <suppressionFiles>
                            <suppressionFile>cve-suppressions.xml</suppressionFile>
                        </suppressionFiles>
                    </configuration>
                </plugin>
                <plugin>
                    <groupId>org.apache.maven.plugins</groupId>
                    <artifactId>maven-shade-plugin</artifactId>
<<<<<<< HEAD
                    <version>2.2</version>
=======
                    <version>3.2.1</version>
>>>>>>> b85f1efd
                    <executions>
                        <execution>
                            <phase>package</phase>
                            <goals>
                                <goal>shade</goal>
                            </goals>
                            <configuration>
                                <finalName>benchmark</finalName>
                                <transformers>
                                    <transformer implementation="org.apache.maven.plugins.shade.resource.ManifestResourceTransformer">
                                        <mainClass>org.openjdk.jmh.Main</mainClass>
                                    </transformer>
                                </transformers>
                                <filters>
                                    <filter>
                                        <!--
                                            Shading signed JARs will fail without this.
                                            http://stackoverflow.com/questions/999489/invalid-signature-file-when-attempting-to-run-a-jar
                                        -->
                                        <artifact>*:*</artifact>
                                        <excludes>
                                            <exclude>META-INF/*.SF</exclude>
                                            <exclude>META-INF/*.DSA</exclude>
                                            <exclude>META-INF/*.RSA</exclude>
                                        </excludes>
                                    </filter>
                                </filters>
                            </configuration>
                        </execution>
                    </executions>
                </plugin>
            </plugins>
        </pluginManagement>
        <plugins>
            <plugin>
                <groupId>org.apache.maven.plugins</groupId>
                <artifactId>maven-enforcer-plugin</artifactId>
                <version>3.0.0-M2</version>
                <executions>
                    <execution>
                        <id>enforce-maven</id>
                        <goals>
                            <goal>enforce</goal>
                        </goals>
                        <configuration>
                            <rules>
                                <requireMavenVersion>
                                    <version>3.5.0</version>
                                </requireMavenVersion>
                            </rules>
                        </configuration>
                    </execution>
                </executions>
            </plugin>
            <plugin>
                <groupId>org.basepom.maven</groupId>
                <artifactId>duplicate-finder-maven-plugin</artifactId>
            </plugin>
            <plugin>
                <groupId>org.jacoco</groupId>
                <artifactId>jacoco-maven-plugin</artifactId>
            </plugin>
            <plugin>
                <groupId>org.owasp</groupId>
                <artifactId>dependency-check-maven</artifactId>
            </plugin>
        </plugins>
    </build>
    <profiles>
        <profile>
            <id>default</id>
            <activation>
                <activeByDefault>true</activeByDefault>
            </activation>
            <modules>
                <module>logbook-jmh</module>
            </modules>
        </profile>
        <profile>
            <id>spring4</id>
            <properties>
                <spring.version>4.3.24.RELEASE</spring.version>
                <spring-boot.version>1.5.21.RELEASE</spring-boot.version>
                <spring-security.version>4.2.12.RELEASE</spring-security.version>
            </properties>
        </profile>
        <profile>
            <id>release</id>
            <build>
                <plugins>
                    <plugin>
                        <groupId>org.apache.maven.plugins</groupId>
                        <artifactId>maven-source-plugin</artifactId>
                        <version>3.1.0</version>
                        <executions>
                            <execution>
                                <id>attach-sources</id>
                                <goals>
                                    <goal>jar-no-fork</goal>
                                </goals>
                            </execution>
                        </executions>
                    </plugin>
                    <plugin>
                        <groupId>org.apache.maven.plugins</groupId>
                        <artifactId>maven-javadoc-plugin</artifactId>
                        <version>3.1.0</version>
                        <executions>
                            <execution>
                                <id>attach-javadocs</id>
                                <goals>
                                    <goal>jar</goal>
                                </goals>
                            </execution>
                        </executions>
                    </plugin>
                    <plugin>
                        <groupId>org.apache.maven.plugins</groupId>
                        <artifactId>maven-gpg-plugin</artifactId>
                        <version>1.6</version>
                        <executions>
                            <execution>
                                <id>sign-artifacts</id>
                                <phase>verify</phase>
                                <goals>
                                    <goal>sign</goal>
                                </goals>
                            </execution>
                        </executions>
                    </plugin>
                    <plugin>
                        <groupId>org.sonatype.plugins</groupId>
                        <artifactId>nexus-staging-maven-plugin</artifactId>
                        <version>1.6.8</version>
                        <extensions>true</extensions>
                        <configuration>
                            <serverId>ossrh</serverId>
                            <nexusUrl>https://oss.sonatype.org/</nexusUrl>
                            <autoReleaseAfterClose>true</autoReleaseAfterClose>
                        </configuration>
                    </plugin>
                </plugins>
            </build>
        </profile>
    </profiles>
</project><|MERGE_RESOLUTION|>--- conflicted
+++ resolved
@@ -567,11 +567,7 @@
                 <plugin>
                     <groupId>org.apache.maven.plugins</groupId>
                     <artifactId>maven-shade-plugin</artifactId>
-<<<<<<< HEAD
-                    <version>2.2</version>
-=======
                     <version>3.2.1</version>
->>>>>>> b85f1efd
                     <executions>
                         <execution>
                             <phase>package</phase>
